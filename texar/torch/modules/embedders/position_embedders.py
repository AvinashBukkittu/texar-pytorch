--- conflicted
+++ resolved
@@ -370,9 +370,6 @@
 
     @property
     def output_size(self) -> int:
-<<<<<<< HEAD
-        return self._dim
-=======
         r"""The feature size of :meth:`forward` output. If the :attr:`dim`
         hyperparameter is a ``list`` or ``tuple``, the feature size
         equals its final dimension; otherwise, if :attr:`dim` is an
@@ -382,5 +379,4 @@
             dim = self._dim[-1]
         else:
             dim = self._dim
-        return dim
->>>>>>> b61fc923
+        return dim